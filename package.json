{
  "name": "virgil-sdk",
<<<<<<< HEAD
  "version": "1.6.2",
=======
  "version": "4.0.0-beta.5",
>>>>>>> 5d2fb495
  "description": "Virgil Security Services SDK",
  "contributors": [
    "Eugene Baranov <ebaranov.dev@gmail.com> (https://github.com/ebaranov/)",
    "Egor Gumenyuk <boo1ean0807@gmail.com> (https://github.com/boo1ean/)",
    "Vadim Avdeiev <v.avdeiev@gmail.com> (https://github.com/vadimavdeev/)"
  ],
  "repository": {
    "type": "git",
    "url": "https://github.com/VirgilSecurity/virgil-sdk-javascript"
  },
  "main": "index.js",
  "browser": "dist/virgil-sdk.min.js",
  "scripts": {
    "test": "node tests | faucet",
    "build": "gulp build --debug && gulp build --production"
  },
  "author": "Virgil Security Inc. <support@virgilsecurity.com>",
  "keywords": [
    "security",
    "elliptic",
    "elliptic curve",
    "virgil",
    "virgilsecurity",
    "encryption",
    "crypto",
    "pki"
  ],
  "license": "BSD-3-Clause",
  "dependencies": {
    "apiapi": "^1.7.1",
    "bluebird": "^2.10.2",
    "lodash": "^4.17.4",
    "virgil-crypto": "^2.0.1"
  },
  "devDependencies": {
    "babel-core": "^6.22.1",
    "babel-loader": "^6.2.10",
    "babel-plugin-transform-runtime": "^6.22.0",
    "babel-preset-es2015": "^6.22.0",
    "bowser": "^1.0.0",
    "del": "^1.2.1",
    "faucet": "0.0.1",
    "gulp": "^3.9.0",
    "gulp-changed": "^1.3.0",
    "gulp-notify": "^2.2.0",
    "gulp-plumber": "^1.0.1",
    "mailinator": "^1.0.2",
    "operative": "^0.4.4",
    "raw-loader": "^0.5.1",
    "script-loader": "^0.6.1",
    "sinon": "^1.17.7",
    "tape": "^4.4.0",
    "vinyl-named": "^1.1.0",
    "webpack": "^1.12.9",
    "webpack-stream": "^3.1.0",
    "yargs": "^3.31.0"
  }
}<|MERGE_RESOLUTION|>--- conflicted
+++ resolved
@@ -1,10 +1,6 @@
 {
   "name": "virgil-sdk",
-<<<<<<< HEAD
-  "version": "1.6.2",
-=======
   "version": "4.0.0-beta.5",
->>>>>>> 5d2fb495
   "description": "Virgil Security Services SDK",
   "contributors": [
     "Eugene Baranov <ebaranov.dev@gmail.com> (https://github.com/ebaranov/)",
