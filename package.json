{
  "name": "virgil-sdk",
  "version": "4.0.0",
  "description": "Virgil Security Services SDK",
  "contributors": [
    "Eugene Baranov <ebaranov.dev@gmail.com> (https://github.com/ebaranov/)",
    "Egor Gumenyuk <boo1ean0807@gmail.com> (https://github.com/boo1ean/)",
    "Vadim Avdeiev <v.avdeiev@gmail.com> (https://github.com/vadimavdeev/)"
  ],
  "repository": {
    "type": "git",
    "url": "https://github.com/VirgilSecurity/virgil-sdk-javascript"
  },
  "main": "index.js",
  "browser": "dist/virgil-sdk.min.js",
  "scripts": {
<<<<<<< HEAD
    "test": "node tests | faucet",
=======
    "test": "node -r dotenv/config tests dotenv_config_path=tests/.env | faucet",
>>>>>>> 3612f983
    "build": "gulp build --development && gulp build --production"
  },
  "author": "Virgil Security Inc. <support@virgilsecurity.com>",
  "keywords": [
    "security",
    "elliptic",
    "elliptic curve",
    "virgil",
    "virgilsecurity",
    "encryption",
    "crypto",
    "pki"
  ],
  "license": "BSD-3-Clause",
  "dependencies": {
    "apiapi": "^1.7.1",
    "bluebird": "^2.10.2",
    "lodash": "^4.17.4",
    "virgil-crypto": "^2.0.1"
  },
  "devDependencies": {
    "babel-core": "^6.22.1",
    "babel-loader": "^6.2.10",
    "babel-plugin-transform-runtime": "^6.22.0",
    "babel-preset-es2015": "^6.22.0",
    "bowser": "^1.0.0",
    "del": "^1.2.1",
    "dotenv": "^4.0.0",
    "faucet": "0.0.1",
    "gulp": "^3.9.0",
    "gulp-changed": "^1.3.0",
    "gulp-notify": "^2.2.0",
    "gulp-plumber": "^1.0.1",
    "mailinator": "^1.0.2",
    "operative": "^0.4.4",
    "raw-loader": "^0.5.1",
    "script-loader": "^0.6.1",
    "sinon": "^1.17.7",
    "tape": "^4.4.0",
    "vinyl-named": "^1.1.0",
    "webpack": "^1.12.9",
    "webpack-stream": "^3.1.0",
    "yargs": "^3.31.0"
  }
}<|MERGE_RESOLUTION|>--- conflicted
+++ resolved
@@ -14,11 +14,7 @@
   "main": "index.js",
   "browser": "dist/virgil-sdk.min.js",
   "scripts": {
-<<<<<<< HEAD
-    "test": "node tests | faucet",
-=======
     "test": "node -r dotenv/config tests dotenv_config_path=tests/.env | faucet",
->>>>>>> 3612f983
     "build": "gulp build --development && gulp build --production"
   },
   "author": "Virgil Security Inc. <support@virgilsecurity.com>",
