var test = require('tape');
var virgilConfig = require('./helpers/virgil-config');
var virgil = require('../');

var appCardId = virgilConfig.appCardId;
var appPrivateKey = virgil.crypto.importPrivateKey(
	virgilConfig.appPrivateKey,
	virgilConfig.appPrivateKeyPassword);

var client = virgil.client(virgilConfig.accessToken, virgilConfig);

var alicePrivateKey, bobPrivateKey, aliceCardId, bobCardId;

test('virgil cards flow', function testVerify (t) {
	var createdCard;
	var keyPair = virgil.crypto.generateKeys();

	createCard()
		.tap(assertPublishResponse)
		.then(get)
		.tap(assertGet)
		.then(search)
		.tap(assertSearch)
		.then(searchGlobal)
		.tap(assertSearchGlobal)
		.then(revokeCard)
		.tap(assertRevokeCard)
		.catch(console.error);

	function createCard() {
		var rawPublicKey = virgil.crypto.exportPublicKey(keyPair.publicKey);
		var username = 'testjssdk' + Math.random();

		var publishCardRequest = virgil.publishCardRequest({
			identity: username,
			identity_type: 'username',
			public_key: rawPublicKey.toString('base64')
		});

		var requestSigner = virgil.requestSigner(virgil.crypto);
		requestSigner.selfSign(publishCardRequest, keyPair.privateKey);
		requestSigner.authoritySign(publishCardRequest, appCardId, appPrivateKey);

		return client.publishCard(publishCardRequest)
			.then(function (card) {
				createdCard = card;
				return card;
			});
	}

	function assertPublishResponse (res) {
		logResponse('client#publishCard', res);
		t.ok(res, 'card is published');
		t.ok(Object.keys(res.signatures).length === 3, 'service signature appended');
	}

	function get(card) {
		return client.getCard(card.id);
	}

	function assertGet(res) {
		logResponse('client#getCard', res);
		t.ok(res, 'returns single card');
	}

	function search (card) {
		return client.searchCards({
			identities: [card.identity],
			identity_type: card.identityType
		});
	}

	function assertSearch (res) {
		logResponse('client#searchCards', res);
		t.ok(res.length > 0, 'card is found');
	}

	function searchGlobal () {
		return client.searchCards({
			identities: [ 'com.virgil-test.integration-tests' ],
			identity_type: 'application',
			scope: 'global'
		});
	}

	function assertSearchGlobal (res) {
		logResponse('client#searchCards (scope: "global")', res);
		t.ok(res.length > 0, 'global cards found');
	}

	function revokeCard () {
		var revokeRequest = virgil.revokeCardRequest({
			card_id: createdCard.id,
			revocation_reason: 'unspecified'
		});

		var requestSigner = virgil.requestSigner(virgil.crypto);
		requestSigner.authoritySign(revokeRequest, appCardId, appPrivateKey);

		return client.revokeCard(revokeRequest);
	}

	function assertRevokeCard (res) {
		logResponse('client#revokeCard', res);
		t.end();
	}
});

test('setup alice', function (t) {
	var keyPair = virgil.crypto.generateKeys();
	var rawPublicKey = virgil.crypto.exportPublicKey(keyPair.publicKey);
	var username = 'alice_test_sdk';

	var publishCardRequest = virgil.publishCardRequest({
		identity: username,
		identity_type: 'username',
		public_key: rawPublicKey.toString('base64')
	});

	var requestSigner = virgil.requestSigner(virgil.crypto);
	requestSigner.selfSign(publishCardRequest, keyPair.privateKey);
	requestSigner.authoritySign(publishCardRequest, appCardId, appPrivateKey);

	client.publishCard(publishCardRequest)
		.then(function (card) {
			t.ok(card, 'Alice\'s card has been created');
			alicePrivateKey = virgil.crypto.exportPrivateKey(keyPair.privateKey);
			aliceCardId = card.id;
			t.end();
		}).catch(function (err) {
			t.fail(err.message);
		});
});

test('setup bob', function (t) {
	var keyPair = virgil.crypto.generateKeys();
	var rawPublicKey = virgil.crypto.exportPublicKey(keyPair.publicKey);
	var username = 'bob_test_sdk';

	var publishCardRequest = virgil.publishCardRequest({
		identity: username,
		identity_type: 'username',
		public_key: rawPublicKey.toString('base64')
	});

<<<<<<< HEAD
	function getPrivateIdentity () {
		var username = 'testjssdk' + Math.random();
		var identityType = 'username';
		var token = VirgilSDK.utils.generateValidationToken(
			username,
			identityType,
			process.env.VIRGIL_APP_PRIVATE_KEY_V3.replace(/\\n/g, '\n'),
			process.env.VIRGIL_APP_PRIVATE_KEY_PASSWORD_V3
		);

		return Promise.resolve({
			value: username,
			type: identityType,
			validation_token: token
=======
	var requestSigner = virgil.requestSigner(virgil.crypto);
	requestSigner.selfSign(publishCardRequest, keyPair.privateKey);
	requestSigner.authoritySign(publishCardRequest, appCardId, appPrivateKey);

	client.publishCard(publishCardRequest)
		.then(function (card) {
			t.ok(card, 'Bob\'s card has been created');
			bobPrivateKey = virgil.crypto.exportPrivateKey(keyPair.privateKey);
			bobCardId = card.id;
			t.end();
		}).catch(function (err) {
			t.fail(err.message);
>>>>>>> 5d2fb495
		});
});

var messageToBob;

test('alice encrypt message for bob', function (t) {

	findBob()
		.tap(function assertBobIsFound(card) {
			t.ok(card !== null, 'Bob\'s card was found.');
		})
		.then(encryptMessageForBob)
		.tap(function assertMessageEncrypted(msg) {
			t.ok(Buffer.isBuffer(msg), 'Encrypted message is a Buffer.');
		})
		.then(function (msg) {
			messageToBob = msg;
			t.end();
		}).catch(function (err) {
			t.fail(err.message);
		});

	function findBob() {
		return client.searchCards({
			identities: [ 'bob_test_sdk' ],
			identity_type: 'username',
			scope: 'application'
		}).then(function (cards) {
			if (cards.length === 0) {
				return null;
			}

			cards.sort(function (a, b) {
				return a.createdAt - b.createdAt;
			});
			return cards[cards.length - 1];
		});
	}

	function encryptMessageForBob(bobCard) {
		var plainText = 'hello Bob! This is my secret message.';
		var pubkey = virgil.crypto.importPublicKey(bobCard.publicKey);
		var cipherText = virgil.crypto.encrypt(plainText, pubkey);
		return cipherText;
	}
});

test('bob decrypt', function (t) {
	var privateKey = virgil.crypto.importPrivateKey(bobPrivateKey);
	var plainText = virgil.crypto.decrypt(messageToBob, privateKey);
	t.equal(plainText.toString('utf8'),
		'hello Bob! This is my secret message.',
		'decrypted and plain texts are the same.');
	t.end();
});

var aliceSignature;
test('alice sign', function (t) {
	var privateKey = virgil.crypto.importPrivateKey(alicePrivateKey);
	var signedData = 'Sign me, please';
	aliceSignature = virgil.crypto.sign(signedData, privateKey);
	t.ok(Buffer.isBuffer(aliceSignature), 'Signature returned as Buffer.');
	t.end();
});

test('bob verify', function (t) {
	findAlice()
		.tap(function (card) {
			t.ok(card !== null, 'Alice\'s card was found.');
		})
		.then(verifyAliceSignature)
		.tap(function (isVerified) {
			t.ok(isVerified, 'Data verified.');
			t.end();
		}).catch(function (err) {
			t.fail(err.message);
		});

	function findAlice() {
		return client.searchCards({
			identities: [ 'alice_test_sdk' ],
			identity_type: 'username',
			scope: 'application'
		}).then(function (cards) {
			if (cards.length === 0) {
				return null;
			}

			cards.sort(function (a, b) {
				return a.createdAt - b.createdAt;
			});
			return cards[cards.length - 1];
		});
	}

	function verifyAliceSignature(aliceCard) {
		var pubkey = virgil.crypto.importPublicKey(aliceCard.publicKey);
		var signedData = 'Sign me, please';
		return virgil.crypto.verify(signedData, aliceSignature, pubkey);
	}
});

test('cleanup alice', function (t) {
	var cardRevokeRequest = virgil.revokeCardRequest({
		card_id: aliceCardId
	});
	var signer = virgil.requestSigner(virgil.crypto);

	signer.authoritySign(cardRevokeRequest, appCardId, appPrivateKey);
	client.revokeCard(cardRevokeRequest)
		.then(function (res) {
			t.ok(res, 'Card revoked');
			t.end();
		}).catch(function (err) {
			t.fail(err.message);
		});
});

test('cleanup bob', function (t) {
	var cardRevokeRequest = virgil.revokeCardRequest({
		card_id: bobCardId
	});
	var signer = virgil.requestSigner(virgil.crypto);

	signer.authoritySign(cardRevokeRequest, appCardId, appPrivateKey);
	client.revokeCard(cardRevokeRequest)
		.then(function (res) {
			t.ok(res, 'Card revoked');
			t.end();
		}).catch(function (err) {
			t.fail(err.message);
		});
});

function logResponse (label, res) {
	console.log('\n%s:\n', label);
	console.log(res);
	console.log('\n');
}<|MERGE_RESOLUTION|>--- conflicted
+++ resolved
@@ -143,22 +143,6 @@
 		public_key: rawPublicKey.toString('base64')
 	});
 
-<<<<<<< HEAD
-	function getPrivateIdentity () {
-		var username = 'testjssdk' + Math.random();
-		var identityType = 'username';
-		var token = VirgilSDK.utils.generateValidationToken(
-			username,
-			identityType,
-			process.env.VIRGIL_APP_PRIVATE_KEY_V3.replace(/\\n/g, '\n'),
-			process.env.VIRGIL_APP_PRIVATE_KEY_PASSWORD_V3
-		);
-
-		return Promise.resolve({
-			value: username,
-			type: identityType,
-			validation_token: token
-=======
 	var requestSigner = virgil.requestSigner(virgil.crypto);
 	requestSigner.selfSign(publishCardRequest, keyPair.privateKey);
 	requestSigner.authoritySign(publishCardRequest, appCardId, appPrivateKey);
@@ -171,7 +155,6 @@
 			t.end();
 		}).catch(function (err) {
 			t.fail(err.message);
->>>>>>> 5d2fb495
 		});
 });
 
