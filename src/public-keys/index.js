--- conflicted
+++ resolved
@@ -30,12 +30,7 @@
 	});
 
 	apiClient.crypto = opts.crypto;
-<<<<<<< HEAD
-	apiClient.signer = new apiClient.crypto.Signer();
-	apiClient.generateUUID = typeof opts.generateUUID === 'function' ? opts.generateUUID : uuid;
-=======
 	apiClient.generateUUID = typeof opts.generateUUID === 'function' ? opts.generateUUID: uuid;
->>>>>>> e25639fd
 	apiClient.getRequestHeaders = getRequestHeaders;
 
 	return apiClient;
